--- conflicted
+++ resolved
@@ -34,12 +34,8 @@
       deploymentName: 'qwen3-coder-plus',
     },
     contextWindowTokens: 1_048_576,
-<<<<<<< HEAD
-    description:
-      '通义千问代码模型。最新的 Qwen3-Coder-Plus 系列模型是基于 Qwen3 的代码生成模型，具有强大的Coding Agent能力，擅长工具调用和环境交互，能够实现自主编程，代码能力卓越的同时兼具通用能力。',
-=======
-    description: '通义千问代码模型。最新的 Qwen3-Coder 系列模型是基于 Qwen3 的代码生成模型，具有强大的Coding Agent能力，擅长工具调用和环境交互，能够实现自主编程，代码能力卓越的同时兼具通用能力。',
->>>>>>> 8a88bd09
+    description:
+      '通义千问代码模型。最新的 Qwen3-Coder 系列模型是基于 Qwen3 的代码生成模型，具有强大的Coding Agent能力，擅长工具调用和环境交互，能够实现自主编程，代码能力卓越的同时兼具通用能力。',
     displayName: 'Qwen3 Coder Plus',
     id: 'qwen3-coder-plus',
     maxOutput: 65_536,
@@ -61,14 +57,15 @@
       deploymentName: 'qwen3-coder-flash',
     },
     contextWindowTokens: 1_048_576,
-    description: '通义千问代码模型。最新的 Qwen3-Coder 系列模型是基于 Qwen3 的代码生成模型，具有强大的Coding Agent能力，擅长工具调用和环境交互，能够实现自主编程，代码能力卓越的同时兼具通用能力。',
+    description:
+      '通义千问代码模型。最新的 Qwen3-Coder 系列模型是基于 Qwen3 的代码生成模型，具有强大的Coding Agent能力，擅长工具调用和环境交互，能够实现自主编程，代码能力卓越的同时兼具通用能力。',
     displayName: 'Qwen3 Coder Flash',
     id: 'qwen3-coder-flash',
     maxOutput: 65_536,
     organization: 'Qwen',
     pricing: {
       cachedInput: 0.6, // tokens 32K ~ 128K
-      currency: 'CNY',  
+      currency: 'CNY',
       input: 1.5,
       output: 6,
     },
